.. Copyright (c) 2017 RackN Inc.
.. Licensed under the Apache License, Version 2.0 (the "License");
.. Digital Rebar Provision documentation under Digital Rebar master license
.. index::
  pair: Digital Rebar Provision; Quickstart

.. _rs_quickstart:

.. note::  We HIGHLY recommend using the ``latest`` version of the documentation, as it contains the most up to date information.  Use the version selector in the lower     right corner of your browser.

Quick Start
~~~~~~~~~~~

This quick start guide provides a basic installation and start point for further exploration.  The guide has been designed for UNIX systems: Mac OS, Linux OS, Linux VMs and Linux Packet Servers.  While it is possible to install and run Digital Rebar Provision on a Windows instance, we do not cover that here.  The guide employs Curl and Bash commands which are not typically considered safe, but they do provide a simple and quick process for start up.

It is possible to install on hypervisors and in virtualized environments (eg. VirtualBox, VMware Workstation/Fusion, KVM, etc.).  Each of these environments requires careful setup up of your network environment and consideration with regard to competing DHCP services.  The setup of these environments is outside the scope of this document.

For a full install, please see :ref:`rs_install`

Overview
--------

  * read Preparation steps below
  * install DRP Endpoint (in "isolated" mode)
  * start DRP Endpoint daemon
  * install BootEnvs (OS media for installation)
  * set the defaultBootEnv, defaultStage, and unknownBootEnv
  * configure a Subnet to answer DHCP requests
  * boot your first Machine and install an OS on it

This document refers to the ``drpcli`` command line tool for manipulating the ``dr-provision`` service.  We do not specify any paths in the documentation.  However, in our default quickstart for *isolated* mode, the ``drpcli`` tool will NOT be installed in any system PATH locations.  You must do this, or you may use the local setup symbolic link.  For example - simply change ``drpcli`` to ``./drpcli`` in the documentation below.  Or ... copy the binary to a PATH location.

Preparation
-----------

Please make sure you're environment doesn't have any conflicts or issues that might cause PXE booting to fail.  Some things to note:

  * only one DHCP server on a local subnet
  * if your DRP Endpoint is "straddling" multiple networks - make sure you have routing set up correctly, or specify the ``--static-ip=`` start up option correctly
  * your Machines should be set to PXE boot the correct NIC (on the correct provisioning network interface)
  * if you customize Reservations - you must also add all of the correct PXE boot options (see :ref:`rs_create_reservation` )
  * you need the network information for the subnet that your target Machines will be on
  * Mac OSX may require additional setup (see notes below)
  * we rely heavily on the ``jq`` tool for use with the Command Line tool (``drpcli``) - install it if you don't have it already

Install
-------

To begin, execute the following command in a shell or terminal:
  ::

    curl -fsSL get.rebar.digital/stable | bash -s -- --isolated install

.. note:: If you want to try the latest code, you can checkout the development tip using ``curl -fsSL get.rebar.digital/tip | bash -s -- --isolated --drp-version=tip install``

The command will pull the *stable* ``dr-provision`` bundle and checksum from github, extract the files, verify prerequisites are installed, and create some initial directories and links.

.. note:: By default the installer will pull in the default Community Content packages.  If you are going to add your own or different (eg RackN registered content), append the ``--nocontent`` flag to the end of the install command.

.. note:: The "install.sh" script that is executed (either via 'stable' or 'tip' in the initial 'curl' command), has it's own version number independent of the Digital Rebar Provision endpoint version that is installed (also typically called 'tip' or 'stable').  It is NOT recommend to "mix-n-match" the installer and endpoint version that's being installed.

For reference, you can download the installer (``install.sh``), and observe what the shell script is going to do (highly recommended as a prudent security caution), to do so simply:
  ::

    curl -fsSL get.rebar.digital/stable -o install.sh

Once the installer is downloaded, you can execute it with the appropriate ``install`` options (try ``bash ./install.sh --help`` for details).

Start dr-provision
------------------

Our quickstart uses *isolated* mode install, and the ``dr-provision`` service is not installed in the system path.  You need to manually start ``dr-provision`` each time the system is booted up.  The *production* mode installation (do not specify the ``--isolated`` install flag) will install in to system directories, and provide helpers to setup ``init``, ``systemd``, etc. start up scripts for the service.

Once the install has completed, your terminal should then display something like this (please use the output from YOUR install version, the below is just an example that may be out of date with the current versions output):

  ::

    # Run the following commands to start up dr-provision in a local isolated way.
    # The server will store information and serve files from the ./drp-data directory.

    sudo ./dr-provision --static-ip=<IP_of_provisioning_interface> --base-root=`pwd`/drp-data --local-content="" --default-content="" > drp.log 2>&1 &


.. note:: Before trying to install a BootEnv, please verify that the installed BootEnvs matches the above BootEnv Names that can be installed: ``drpcli bootenvs list | jq '.[].Name'``

The next step is to execute the *sudo* command which will start an instance of Digital Rebar Provision service that uses the ``drp-data`` directory for object and file storage.  Additionally, *dr-provision* will attempt to use the IP address best suited for client interaction, however if that detection fails, the IP address specified by ``--static-ip=IP_ADDRESS`` will be used.

.. note:: On MAC DARWIN there are two additional steps. First, use the ``--static-ip=`` flag to help the service understand traffic targets.  Second, you may have to add a route for broadcast addresses to work.  This can be done with following command ``sudo route -n add -net 255.255.255.255 192.168.100.1`` In this example, the 192.168.100.1 is the IP address of the interface that you want to send messages through. The install script should make suggestions for you.

You may also use the RackN Portal UX by pointing your web browser to:
  ::

    https://<ip_address_of_your_endpoint>:8092/

Please note that your browser will be redirected to the RackN Portal, pointing at your newly installed Endpoint.  Use the below username/password pair to authenticate to the DRP Endpoint.  Additional capabilities and features can be unlocked by also using the RackN Portal Login (upper right "Login" blue button).

The default username & password used for administering the *dr-provision* service is:
  ::

    username: rocketskates
    password: r0cketsk8ts


Add Boot Environments (bootenvs)
--------------------------------

With Digital Rebar Provision running; it is now time to install the specialized Digital Rebar Provision content, and the required boot environments (BootEnvs).  We generally refer to this as "content".

.. note:: This documentation assumes you are using the default ``drp-community-content`` pack.

During the install step above, the installer output a message on how to install install BootEnvs.  You must install the ``sledgehammer`` BootEnv for Discovery and Workflow.  You may selectively choose to install one of the Community Content BootEnvs that you wish to install to your Machines.  To obtain a full list of Community Content supported BootEnvs, do:
  ::

    drpcli bootenvs list | jq '.[].Name'

  1. install the *sledgehammer* Boot Environment, used for discovery and provisioning workflow
  2. install the CentOS Boot Environment <optional>
  3. install the Ubuntu Boot Environment <optional>

These steps should be performed from the newly installed *dr-provision* endpoint (or via remote *drpcli* binary with the use of the ``--endpoint`` flag):

  ::

    drpcli bootenvs uploadiso sledgehammer
    drpcli bootenvs uploadiso ubuntu-16.04-install
    drpcli bootenvs uploadiso centos-7-install

The ``uploadiso`` command will fetch the ISO image as specified in the BootEnv JSON spec, download it, and then "explode" it in to the ``drp-data/tftpboot/`` directory for installation use.  You may optionally choose one or both of the CentOS and Ubuntu BootEnvs (or any other Community Content supported BootEnv) to install; depending on which Operating System and Version you wish to test or use.

Configure a Subnet
------------------

<<<<<<< HEAD
A Subnet defines a network boundary that the DRP Endpoint will answer DHCP queries for.  In this quickstart, we assume you will use the local network interface as a subnet definition, and that your Machines are all booted from the local subnet (layer 2 boundary).  More advanced usage is certainly possible (including use of external DHCP servers, using DRP Endpoint as a DHCP Proxy, etc.).  A Subnet specification includes all of the necessary DHCP boot options to correctly PXE boot a Machine.  

To create a Subnet from command line we must create a JSON blob that contains the Subnet and DHCP definitions.  Below is a sample you can use.  Please ensure you modify the network parameters accordingly.  ``NextServer`` should be set to the DRP Endpoint IP Address (NOT the DNS hostname).  Ensure you change the network parameters according to your environment.
=======
A Subnet defines a network boundary that the DRP Endpoint will answer
DHCP queries for.  In this quickstart, we assume you will use the
local network interface as a subnet definition, and that your Machines
are all booted from the local subnet (layer 2 boundary).  More
advanced usage is certainly possible (including use of external DHCP
servers, using DRP Endpoint as a DHCP Proxy, etc.).  A Subnet
specification includes all of the necessary DHCP boot options to
correctly PXE boot a Machine.

To create a Subnet from command line we must create a JSON blob that
contains the Subnet and DHCP definitions.  Below is a sample you can
use.  Please insure you modify the network parameters accordingly.
Insure you change the network parameters according to your
environment.
>>>>>>> c39a1adb

  ::

    echo '{
      "Name": "local_subnet",
      "Subnet": "10.10.16.10/24",
      "ActiveStart": "10.10.16.100",
      "ActiveEnd": "10.10.16.254",
      "ActiveLeaseTime": 60,
      "Enabled": true,
      "ReservedLeaseTime": 7200,
      "Strategy": "MAC",
      "Options": [
        { "Code": 3, "Value": "10.10.16.1", "Description": "Default Gateway" },
        { "Code": 6, "Value": "8.8.8.8", "Description": "DNS Servers" },
        { "Code": 15, "Value": "example.com", "Description": "Domain Name" }
      ]
    }' > /tmp/local_subnet.json

    # edit the above JSON spec to suit your environment
    vim /tmp/local_subnet.json

    drpcli subnets create - < /tmp/local_subnet.json

.. note:: The UX will create a Subnet based on an interface of the DRP Endpoint with sane defaults - it is easier to create a subnet via the UX.


Install your first Machine
--------------------------

Content configuration is the most complex topic with Digital Rebar Provision.  The basic provisioning setup with the above "ISO" upoads will allow you to install a CentOS or Ubuntu Machine with manual power management (on/reboot etc) transitions.  More advanced workflows and plugin_providers will allow for complete automation workflows with complex stages and state transitions.  To keep things "quick", the below are just bare basics, for more details and information, please see the Content documentation section.

  1. Set BootEnvs

    BootEnvs are operating system installable definitions.  You need to specify **what** the DRP endpoint should do when it sees an unknown Machine, and what the default behavior is. To do this, Digital Rebar Provision uses a *discovery* image provisioning method, and you must first set up these steps.  Define the Default Stage, Default BootEnv, and the Unknown BootEnv:

    ::

      drpcli prefs set unknownBootEnv discovery defaultBootEnv sledgehammer defaultStage discover

  2. PXE Boot your Machine

    * ensure your test Machine is on the same Layer 2 subnet as your DRP endpoint, or that you've configured your networks *IP Helper* to forward your DHCP requests to your DRP Endpoint
    * the Machine must be in the same subnet as defined in the Subnets section above
    * set your test machine or VM instance to PXE boot
    * power the Machine on, or reboot it, and verify that the NIC begins the PXE boot process
    * verify that the DRP Endpoint responds with a DHCP lease to the Machine

  3. Set your BootEnv to install an Operating System

    * once your machine has booted, and received DHCP from the DRP Endpoint, it will now be "registered" with the Endpoint for installation
    * by default, DRP will NOT attempt an OS install unless you explicitly direct it to (for safety's sake!)
    * obtain your Machine's ID, you'll use it to define your BootEnv (see :ref:`rs_filter_gohai` for more detailed/cleaner syntax)

    ::

      drpcli machines list | jq '.[].Uuid'

  4. Set the BootEnv to either ``centos-7-install`` or ``ubuntu-16.04-install`` (or other BootEnv if previously installed and desired) replace *<UUID>* with your machines ID from the above command:


    ::

      drpcli machines bootenv <UUID> ubuntu-16.04-install

  5. Reboot your Machine - it should now kick off a BootEnv install as you specified above.

    * watch the console, and you should see the appropriate installer running
    * the machine should reboot in to the Operating System you specified once install is completed

.. note:: Digital Rebar Provision is capable of automated workflow management of the boot process, power control, and much more.  This quickstart walks through the simplest process to get you up and running with a single test install.  Please review the rest of the documentation for futher configuration details and information on automation of your provisioning environment.

More Advanced Workflow
----------------------

The above procedure uses manual reboot of Machines, and manual application of the BootEnv definition to the Machine for final installation.  A simple workflow can be used to achieve the same effect, but it is a little more complex to setup.  See the :ref:`rs_operation` documentation for further details.

Machine Power Management
------------------------

Fully automated provisioning control requires use of advanced RackN features (plugins) for Power Management actions.  These are done through the IPMI subsystem, with a specific IPMI plugin for a specific environments.  Some existing plugins exist for environments like:

  * bare metal - hardware based BMC (baseboard management controller) functions that implement the IPMI protocol
  * Virtual Box
  * Packet bare metal hosting provider (https://www.packet.net/)
  * Advanced BMC functions are supported for some hardware vendors (eg Dell, HP, IBM, etc)

`Contact RackN <https://www.rackn.com/company/contact-us/>`_ for additional details and information.

Isoloated -vs- Production Install Mode
--------------------------------------

The quickstart guide does NOT create a production deployment and the DRP Endpoint service will NOT restart on failure or reboot.  You will have to start the *dr-provision* service on each system reboot (or add appropiate startup scripts).

A production mode install will install to ``/var/lib/dr-provision`` directory (by default), while an isolated install mode will install to ``$PWD/drp-data``.

For more detailed installation information, see: :ref:`rs_install`


Ports
-----

The Digital Rebar Provision endpoint service requires specific TCP Ports be accessible on the endpoint.  Please see :ref:`rs_arch_ports` for more detailed information.

<<<<<<< HEAD
If you are running in a Containerized environment, please ensure you are forwarding all of the ports appropriately in to the container.  If you have a Firewall or packet filtering service on the node running the DRP Endpoint - ensure the appropriate ports are open. 
=======
If you are running in a Containerized environment, please insure you are forwarding all of the ports appropriately in to the container.  If you have a Firewall or packet filtering service on the node running the DRP Endpoint - insure the appropriate ports are open.
>>>>>>> c39a1adb


Videos
------

We constantly update and add videos to the
`DR Provision 3 Playlist <https://www.youtube.com/playlist?list=PLXPBeIrpXjfj5_8Joyehwq1nnaYSPCnmw>`_
so please check to make sure you have the right version!<|MERGE_RESOLUTION|>--- conflicted
+++ resolved
@@ -130,11 +130,6 @@
 Configure a Subnet
 ------------------
 
-<<<<<<< HEAD
-A Subnet defines a network boundary that the DRP Endpoint will answer DHCP queries for.  In this quickstart, we assume you will use the local network interface as a subnet definition, and that your Machines are all booted from the local subnet (layer 2 boundary).  More advanced usage is certainly possible (including use of external DHCP servers, using DRP Endpoint as a DHCP Proxy, etc.).  A Subnet specification includes all of the necessary DHCP boot options to correctly PXE boot a Machine.  
-
-To create a Subnet from command line we must create a JSON blob that contains the Subnet and DHCP definitions.  Below is a sample you can use.  Please ensure you modify the network parameters accordingly.  ``NextServer`` should be set to the DRP Endpoint IP Address (NOT the DNS hostname).  Ensure you change the network parameters according to your environment.
-=======
 A Subnet defines a network boundary that the DRP Endpoint will answer
 DHCP queries for.  In this quickstart, we assume you will use the
 local network interface as a subnet definition, and that your Machines
@@ -146,10 +141,9 @@
 
 To create a Subnet from command line we must create a JSON blob that
 contains the Subnet and DHCP definitions.  Below is a sample you can
-use.  Please insure you modify the network parameters accordingly.
-Insure you change the network parameters according to your
+use.  Please ensure you modify the network parameters accordingly.
+Ensure you change the network parameters according to your
 environment.
->>>>>>> c39a1adb
 
   ::
 
@@ -254,11 +248,7 @@
 
 The Digital Rebar Provision endpoint service requires specific TCP Ports be accessible on the endpoint.  Please see :ref:`rs_arch_ports` for more detailed information.
 
-<<<<<<< HEAD
-If you are running in a Containerized environment, please ensure you are forwarding all of the ports appropriately in to the container.  If you have a Firewall or packet filtering service on the node running the DRP Endpoint - ensure the appropriate ports are open. 
-=======
-If you are running in a Containerized environment, please insure you are forwarding all of the ports appropriately in to the container.  If you have a Firewall or packet filtering service on the node running the DRP Endpoint - insure the appropriate ports are open.
->>>>>>> c39a1adb
+If you are running in a Containerized environment, please ensure you are forwarding all of the ports appropriately in to the container.  If you have a Firewall or packet filtering service on the node running the DRP Endpoint - ensure the appropriate ports are open.
 
 
 Videos
